--- conflicted
+++ resolved
@@ -19,7 +19,6 @@
 {% endhighlight %}
 
 
-<<<<<<< HEAD
 ## Process
 
 The `#process` method is the pivot of any operation. Here, business logic and validations get executed and dispatched.
@@ -82,17 +81,4 @@
 end
 {% endhighlight %}
 
-The signature is `validate(params, model, contract_class)`.
-=======
-## Validate
-
-validate(params) do
-  # .. valid
-end
-
-if validate(params)
-  # .. valid
-else
-  # ..
-end
->>>>>>> 9c41b7a1
+The signature is `validate(params, model, contract_class)`.