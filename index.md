--- conflicted
+++ resolved
@@ -345,61 +345,12 @@
   </div>
 </div>
 
-<<<<<<< HEAD
 <div class="sub-section">
   <div class="row">
     <div class="columns">
       <h2>File Layout</h2>
     </div>
-=======
-
-## File Layout
-
-In Trailblazer, files that belong to one group are called _concepts_. They sit in one directory as Trailblazer introduces and new, more intuitive and easier to navigate file structure.
-
-<pre>
-app
-├── concepts
-│   ├── comment
-│   │   ├── crud.rb
-│   │   ├── cell.rb
-│   │   ├── views
-│   │   │   ├── show.haml
-│   │   │   ├── list.haml
-│   │   │   ├── comment.css.sass
-│   │   └── twin.rb
-│   │
-│   └── post
-│       └── crud.rb
-</pre>
-
-
-## Gems
-
-Trailblazer is an architectural style. However, what sounds nice in theory is backed by gems for you to implement that style.
-
-The gems itself are completely self-contained, minimalistic and solve just one particular problem. Many of them have been in use in thousands of production sites for years.
-
-Generic docs: [Traiblazer](/gems/trailblazer)
-
-All gems are documented here.
-
-* [Cells](/gems/cells)
-* [Operation](gems/operation)
-* [Reform](gems/reform)
-* [Representable](gems/representable)
-* Roar
-* [Disposable](gems/disposable)
-
-
-## The Book
-
-<div class="row">
-  <div class="box">
-    <a href="https://leanpub.com/trailblazer">
-    <img src="images/3dbuch-freigestellt.png" />
-    </a>
->>>>>>> 914d7ad8
+
   </div>
 
   <div class="row">
